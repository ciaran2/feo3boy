use crate::gbz80core::direct_executor::DirectExecutor;
use crate::gbz80core::executor::Executor;
use crate::gbz80core::microcode_executor::MicrocodeExecutor;
use crate::gbz80core::{CpuContext, ExecutorContext, Gbz80State};
use crate::input::{self, ButtonStates, InputContext};
use crate::interrupts::InterruptContext;
use crate::memdev::{BiosRom, Cartridge, GbMmu, IoRegsContext, MemContext, Oam, Vram};
use crate::ppu::{self, PpuContext, PpuState};
use crate::serial::{self, SerialContext, SerialState};
<<<<<<< HEAD
use crate::timer::{self, TimerContext, TimerState};

/// Represents a "real" gameboy, by explicitly using the GbMmu for memory.
#[derive(Clone, Debug, Eq, PartialEq)]
pub struct Gb<E: Executor = DirectExecutor> {
=======
use crate::apu::{self, ApuContext, ApuState};
use crate::ppu::{self, PpuState, PpuContext};
use crate::timer::{self, TimerState, TimerContext};

/// Represents a "real" gameboy, by explicitly using the GbMmu for memory.
#[derive(Clone, Debug)]
pub struct Gb {
>>>>>>> 8f7f4232
    /// State of the CPU in the system.
    pub cpustate: Gbz80State,
    /// MMU for the system.
    pub mmu: Box<GbMmu>,
    /// Joypad button states
    pub button_states: ButtonStates,
    /// State of serial data transfer.
    pub serial: SerialState,
    /// State of timer updates
    pub timer: TimerState,
    /// State of audio rendering
    pub apu: ApuState,
    /// State of video rendering
    pub ppu: PpuState,
    /// Whether display is ready to be sent to the outside world
    pub display_ready: bool,
    /// State of the executor.
    pub executor_state: E::State,
}

impl Gb {
    /// Create a `Gb` with the given bios and cartridge, using the default executor.
    pub fn new(bios: BiosRom, cart: Cartridge) -> Self {
        Self::for_executor(bios, cart)
    }
}

impl Gb<MicrocodeExecutor> {
    /// Create a `Gb` with the given bios and cartridge, using the microcode executor
    pub fn new_microcode(bios: BiosRom, cart: Cartridge) -> Self {
        Self::for_executor(bios, cart)
    }
}

impl<E: Executor> Gb<E> {
    /// Create a `Gb` with the given bios and cartridge, using the executor specified by
    /// this type.
    pub fn for_executor(bios: BiosRom, cart: Cartridge) -> Self {
        Gb {
            cpustate: Gbz80State::new(),
            mmu: Box::new(GbMmu::new(bios, cart)),
            button_states: ButtonStates::empty(),
            serial: SerialState::new(),
            timer: TimerState::new(),
            apu: ApuState::new(),
            ppu: PpuState::new(),
            display_ready: false,
            executor_state: E::State::default(),
        }
    }

    /// Tick forward by one instruction, executing background and graphics processing
    /// operations as needed.
<<<<<<< HEAD
    pub fn tick(&mut self) -> Option<&[(u8, u8, u8)]> {
        E::run_single_instruction(self);

        if self.display_ready {
            self.display_ready = false;
            Some(self.ppu.screen_buffer())
        } else {
            None
=======
    pub fn tick(&mut self) -> (Option<&[(u8, u8, u8)]>, Option<(i16, i16)>) {
        gbz80core::tick(self);

        if self.display_ready {
            self.display_ready = false;
            (Some(self.ppu.screen_buffer()), self.apu.consume_output_sample())
        }
        else {
            (None, self.apu.consume_output_sample())
>>>>>>> 8f7f4232
        }
    }

    pub fn set_sample_rate(&mut self, sample_rate: u32) {
        self.apu.set_output_sample_rate(sample_rate);
    }
}

impl<E: Executor> ExecutorContext for Gb<E> {
    type State = E::State;

    #[inline]
    fn executor(&self) -> &E::State {
        &self.executor_state
    }

    #[inline]
    fn executor_mut(&mut self) -> &mut E::State {
        &mut self.executor_state
    }

    fn yield1m(&mut self) {
        // TODO: run background processing while yielded.
        // Continue processing serial while yielded.
        input::update(self);
        self.mmu.tick(4);
        serial::tick(self, 4);
        // apu must update before timer to catch falling edges from CPU writes
        apu::tick(self, 4);
        timer::tick(self, 4);
        ppu::tick(self, 4);
    }
}

impl<E: Executor> CpuContext for Gb<E> {
    #[inline]
    fn cpu(&self) -> &Gbz80State {
        &self.cpustate
    }

    #[inline]
    fn cpu_mut(&mut self) -> &mut Gbz80State {
        &mut self.cpustate
    }
}

impl<E: Executor> MemContext for Gb<E> {
    type Mem = GbMmu;

    #[inline]
    fn mem(&self) -> &Self::Mem {
        self.mmu.as_ref()
    }

    #[inline]
    fn mem_mut(&mut self) -> &mut Self::Mem {
        self.mmu.as_mut()
    }
}

impl<E: Executor> InterruptContext for Gb<E> {
    type Interrupts = <GbMmu as InterruptContext>::Interrupts;

    #[inline]
    fn interrupts(&self) -> &Self::Interrupts {
        self.mmu.interrupts()
    }

    #[inline]
    fn interrupts_mut(&mut self) -> &mut Self::Interrupts {
        self.mmu.interrupts_mut()
    }
}

impl<E: Executor> IoRegsContext for Gb<E> {
    type IoRegs = <GbMmu as IoRegsContext>::IoRegs;

    #[inline]
    fn ioregs(&self) -> &Self::IoRegs {
        self.mmu.ioregs()
    }

    #[inline]
    fn ioregs_mut(&mut self) -> &mut Self::IoRegs {
        self.mmu.ioregs_mut()
    }
}

impl<E: Executor> InputContext for Gb<E> {
    #[inline]
    fn button_states(&self) -> ButtonStates {
        self.button_states
    }

    fn set_button_states(&mut self, button_states: ButtonStates) {
        self.button_states = button_states;
    }
}

impl<E: Executor> SerialContext for Gb<E> {
    #[inline]
    fn serial(&self) -> &SerialState {
        &self.serial
    }

    fn serial_mut(&mut self) -> &mut SerialState {
        &mut self.serial
    }
}

impl<E: Executor> TimerContext for Gb<E> {
    #[inline]
    fn timer(&self) -> &TimerState {
        &self.timer
    }

    fn timer_mut(&mut self) -> &mut TimerState {
        &mut self.timer
    }
}

<<<<<<< HEAD
impl<E: Executor> PpuContext for Gb<E> {
=======
impl ApuContext for Gb {
    #[inline]
    fn apu(&self) -> &ApuState {
        &self.apu
    }

    fn apu_mut(&mut self) -> &mut ApuState {
        &mut self.apu
    }
}

impl PpuContext for Gb {
>>>>>>> 8f7f4232
    #[inline]
    fn ppu(&self) -> &PpuState {
        &self.ppu
    }

    fn ppu_mut(&mut self) -> &mut PpuState {
        &mut self.ppu
    }

    fn vram(&self) -> &Vram {
        &self.mmu.vram
    }
    fn vram_mut(&mut self) -> &mut Vram {
        &mut self.mmu.vram
    }

    fn oam(&self) -> &Oam {
        &self.mmu.oam
    }
    fn oam_mut(&mut self) -> &mut Oam {
        &mut self.mmu.oam
    }

    fn display_ready(&mut self) {
        self.display_ready = true;
    }
}<|MERGE_RESOLUTION|>--- conflicted
+++ resolved
@@ -5,23 +5,14 @@
 use crate::input::{self, ButtonStates, InputContext};
 use crate::interrupts::InterruptContext;
 use crate::memdev::{BiosRom, Cartridge, GbMmu, IoRegsContext, MemContext, Oam, Vram};
-use crate::ppu::{self, PpuContext, PpuState};
 use crate::serial::{self, SerialContext, SerialState};
-<<<<<<< HEAD
-use crate::timer::{self, TimerContext, TimerState};
-
-/// Represents a "real" gameboy, by explicitly using the GbMmu for memory.
-#[derive(Clone, Debug, Eq, PartialEq)]
-pub struct Gb<E: Executor = DirectExecutor> {
-=======
 use crate::apu::{self, ApuContext, ApuState};
 use crate::ppu::{self, PpuState, PpuContext};
 use crate::timer::{self, TimerState, TimerContext};
 
 /// Represents a "real" gameboy, by explicitly using the GbMmu for memory.
 #[derive(Clone, Debug)]
-pub struct Gb {
->>>>>>> 8f7f4232
+pub struct Gb<E: Executor = DirectExecutor> {
     /// State of the CPU in the system.
     pub cpustate: Gbz80State,
     /// MMU for the system.
@@ -75,18 +66,8 @@
 
     /// Tick forward by one instruction, executing background and graphics processing
     /// operations as needed.
-<<<<<<< HEAD
-    pub fn tick(&mut self) -> Option<&[(u8, u8, u8)]> {
+    pub fn tick(&mut self) -> (Option<&[(u8, u8, u8)]>, Option<(i16, i16)>) {
         E::run_single_instruction(self);
-
-        if self.display_ready {
-            self.display_ready = false;
-            Some(self.ppu.screen_buffer())
-        } else {
-            None
-=======
-    pub fn tick(&mut self) -> (Option<&[(u8, u8, u8)]>, Option<(i16, i16)>) {
-        gbz80core::tick(self);
 
         if self.display_ready {
             self.display_ready = false;
@@ -94,7 +75,6 @@
         }
         else {
             (None, self.apu.consume_output_sample())
->>>>>>> 8f7f4232
         }
     }
 
@@ -216,10 +196,7 @@
     }
 }
 
-<<<<<<< HEAD
-impl<E: Executor> PpuContext for Gb<E> {
-=======
-impl ApuContext for Gb {
+impl<E: Executor> ApuContext for Gb<E> {
     #[inline]
     fn apu(&self) -> &ApuState {
         &self.apu
@@ -230,8 +207,7 @@
     }
 }
 
-impl PpuContext for Gb {
->>>>>>> 8f7f4232
+impl<E: Executor> PpuContext for Gb<E> {
     #[inline]
     fn ppu(&self) -> &PpuState {
         &self.ppu
