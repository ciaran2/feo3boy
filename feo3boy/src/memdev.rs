--- conflicted
+++ resolved
@@ -8,13 +8,8 @@
 use crate::input::ButtonRegister;
 use crate::interrupts::{InterruptContext, InterruptEnable, InterruptFlags, Interrupts};
 use crate::ppu::{LcdFlags, LcdStat};
-<<<<<<< HEAD
-use crate::timer::TimerControl;
-=======
 use crate::apu::{SoundEnable, SoundPan, SoundVolume, Channel, PulseChannel, WavetableChannel, NoiseChannel};
 use crate::timer::{TimerControl};
-use crate::input::{ButtonRegister};
->>>>>>> 8f7f4232
 
 pub use cartridge::{Cartridge, Mbc1Rom, ParseCartridgeError, RamBank, RomBank, RomOnly};
 
@@ -465,9 +460,6 @@
             0x07 => self.timer_control = TimerControl::from_bits_truncate(value),
             0x08..=0x0e => {}
             0x0f => self.interrupt_flags = InterruptFlags::from_bits_truncate(value),
-<<<<<<< HEAD
-            0x10..=0x3f => {}
-=======
             0x10 => {},
             0x11 => self.ch1.set_length(value),
             0x12 => self.ch1.set_envelope(value),
@@ -490,7 +482,6 @@
             0x1f => {},
             0x24..=0x2f => {},
             0x30..=0x3f => self.ch3.set_samples(addr.offset_by(0x30).relative(), value),
->>>>>>> 8f7f4232
             0x40 => self.lcd_control = LcdFlags::from_bits_truncate(value),
             0x41 => self.lcd_status = self.lcd_status.set_writeable(value),
             0x42 => self.scroll_y = value,
