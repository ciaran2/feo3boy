use crate::interrupts::{InterruptContext, InterruptFlags, Interrupts};
use crate::memdev::{IoRegs, IoRegsContext};
<<<<<<< HEAD
use bitflags::bitflags;
use log::{debug, info, trace};
use std::error::Error;
=======
use crate::apu::{self, ApuContext};
use log::{debug, trace, info};

>>>>>>> 8f7f4232

bitflags! {
    /// Lcd control status flags
    #[derive(Default)]
    pub struct TimerControl: u8 {
        const TIMER_PERIOD = 0b0000011;
        const TIMER_ENABLE = 0b0000100;
    }
}

impl TimerControl {
    pub fn get_period(&self) -> u16 {
        match (*self & TimerControl::TIMER_PERIOD).bits() {
            0 => 1024,
            1 => 16,
            2 => 64,
            3 => 256,
            _ => panic!("Illegal timer period number encountered. This should be impossible."),
        }
    }
}

/// Context trait providing access to fields needed to service graphics.
pub trait TimerContext: IoRegsContext + InterruptContext + ApuContext {
    /// Get the timer state.
    fn timer(&self) -> &TimerState;

    /// Get mutable access to the timer state.
    fn timer_mut(&mut self) -> &mut TimerState;
}

#[derive(Default, Debug, Clone, PartialEq, Eq)]
pub struct TimerState {
    timer_ticks: u64,
    old_divider: u16,
    interrupt_queued: bool,
    interrupt_delay: u64,
}

impl TimerState {
    pub fn new() -> TimerState {
        Default::default()
    }

    fn queue_interrupt(&mut self) {
        self.interrupt_queued = true;
        self.interrupt_delay = 4;
    }
}

fn increment_timer(ctx: &mut impl TimerContext) {
    let (mut timer, overflow) = ctx.ioregs().timer().overflowing_add(1);

    if overflow {
        ctx.timer_mut().queue_interrupt();
    }

    ctx.ioregs_mut().set_timer(timer)
}

fn check_interrupt(ctx: &mut impl TimerContext, tcycles: u64) {
    // an intervening write to the timer will discard the interrupt
    if ctx.timer().interrupt_queued && ctx.ioregs().timer() == 0 {
        if tcycles >= ctx.timer().interrupt_delay as u64 {
            ctx.timer_mut().interrupt_queued = false;
            let timer_mod = ctx.ioregs_mut().timer_mod();
            ctx.ioregs_mut().set_timer(timer_mod);
            ctx.interrupts_mut().send(InterruptFlags::TIMER);
        } else {
            ctx.timer_mut().interrupt_delay -= tcycles;
        }
    } else {
        ctx.timer_mut().interrupt_queued = false;
    }
}

pub fn tick(ctx: &mut impl TimerContext, tcycles: u64) {
    let mut divider = ctx.ioregs().divider();

    check_interrupt(ctx, tcycles);

    if ctx
        .ioregs()
        .timer_control()
        .contains(TimerControl::TIMER_ENABLE)
    {
        let period = ctx.ioregs().timer_control().get_period();

        // falling edge case when divider has been reset
        if (ctx.timer().old_divider & (period >> 1)) != 0 && (divider & (period >> 1)) == 0 {
            increment_timer(ctx);
        } else {
            let mask = period - 1;

            if divider & mask + tcycles as u16 & mask > period || tcycles > period as u64 {
                increment_timer(ctx)
            }
        }
    }

    // Update APU at ~512 Hz
    // period will have to be dynamic to support GBC double speed
    let period = 0x200;
    // falling edge case when divider has been reset
    if (ctx.timer().old_divider & (period >> 1)) != 0 &&
       (divider & (period >> 1)) == 0 {
        apu::apu_tick(ctx);
    }
    else {
        let mask = period - 1;

        if divider & mask + tcycles as u16 & mask > period ||
           tcycles > period as u64 {
            apu::apu_tick(ctx);
        }
    }

    divider = divider.wrapping_add(tcycles as u16);
    ctx.timer_mut().old_divider = ctx.ioregs().divider();
    ctx.ioregs_mut().set_divider(divider);
}<|MERGE_RESOLUTION|>--- conflicted
+++ resolved
@@ -1,14 +1,9 @@
 use crate::interrupts::{InterruptContext, InterruptFlags, Interrupts};
 use crate::memdev::{IoRegs, IoRegsContext};
-<<<<<<< HEAD
 use bitflags::bitflags;
-use log::{debug, info, trace};
 use std::error::Error;
-=======
 use crate::apu::{self, ApuContext};
 use log::{debug, trace, info};
-
->>>>>>> 8f7f4232
 
 bitflags! {
     /// Lcd control status flags
